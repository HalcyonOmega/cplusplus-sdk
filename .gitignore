--- conflicted
+++ resolved
@@ -32,7 +32,6 @@
 *.app
 
 # Cursor
-<<<<<<< HEAD
 .cursor/rules/
 
 # Build
@@ -48,12 +47,4 @@
 *.idx.snappy
 
 # References
-References/typescript-sdk/
-References/DraftConversion/
-=======
-.cursor/
-
-.cache/
-build/
-References/
->>>>>>> d661ebe1
+References/typescript-sdk/